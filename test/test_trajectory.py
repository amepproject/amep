--- conflicted
+++ resolved
@@ -82,11 +82,6 @@
         cls.traj.add_particle_info(1, 'name', 'atom A')
         cls.traj.add_particle_info(1, 'type', 'carbon')
 
-<<<<<<< HEAD
-    def test_nojump(self):
-        pass
-    
-=======
     def test_key_access(self):
         self.assertIn(self.traj[0].coords(ptype=self.traj[0].ptypes[0]),
                       self.traj[0].coords(ptype=self.traj[0].ptypes),
@@ -95,7 +90,6 @@
         self.assertWarns(UserWarning, self.traj[0].coords, ptype=2)
         self.assertWarns(UserWarning, self.traj[0].coords, ptype="a")
 
->>>>>>> d6d444f5
     def test_add_particle_info(self):
         # add particle info
         self.traj.add_particle_info(1, 'test', 10)
