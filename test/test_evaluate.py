--- conflicted
+++ resolved
@@ -150,22 +150,11 @@
         import numpy as np
         dist = Dist(self.particle_traj, "v*",func=np.linalg.norm, axis=1, skip=0.9, nav=2)
         dist.save(RESULT_DIR/"distv_eval.h5", database=True, name="particles")
-<<<<<<< HEAD
         dist = Dist(self.particle_traj, "vx", skip=0.9, nav=2)
         dist.save(RESULT_DIR/"distvx_eval.h5", database=True, name="particles")
-=======
-        dist = Dist(traj, "vx", skip=0.9, nav=2)
-        dist.save(RESULT_DIR/"distvx_eval.h5", database=True, name="particles")
-
-    def test_order_evaluations(self):
-        """Test order parameter evaluation.
-        TO BE IMPLEMENTED
-        """
-        pass
 
     def test_correlation(self):
-        """Test order parameter evaluation.
-        TO BE IMPLEMENTED
+        """Test spatial correlation evaluation.
         """
         svc = SpatialVelCor(self.particle_traj, skip=0.9, nav=2, njobs=4)
 
@@ -175,14 +164,10 @@
                 nav=2, nbins=1000,
                 skip=0.9, njobs=4)
         rdfcalc.save(RESULT_DIR/'rdf.h5')
-    
-    def test_transforms(self):
-        """Test order parameter evaluation.
-        TO BE IMPLEMENTED
-        """
-        pass
 
     def test_parallel(self):
+        """Test parallel computation of evaluation method(s).
+        """
         import os
         import numpy as np
         print("available threads:", len(os.sched_getaffinity(0))) # on GitHub ~4
@@ -198,5 +183,4 @@
         )
         self.assertTrue(np.all(msd_3.avg==msd_4.avg),
             '`None` thread result differs from 1 thread result'
-        )
->>>>>>> f134ca21
+        )